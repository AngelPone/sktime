--- conflicted
+++ resolved
@@ -28,7 +28,6 @@
     MatrixProfileClassifier,
     SignatureClassifier,
     TSFreshClassifier,
-<<<<<<< HEAD
 )
 from sktime.classification.hybrid import HIVECOTEV1, HIVECOTEV2
 from sktime.classification.interval_based import (
@@ -37,16 +36,6 @@
     RandomIntervalSpectralForest,
     SupervisedTimeSeriesForest,
 )
-=======
-)
-from sktime.classification.hybrid import HIVECOTEV1
-from sktime.classification.interval_based import (
-    CanonicalIntervalForest,
-    DrCIF,
-    RandomIntervalSpectralForest,
-    SupervisedTimeSeriesForest,
-)
->>>>>>> bf5248e5
 from sktime.classification.interval_based import TimeSeriesForestClassifier as TSFC
 from sktime.classification.kernel_based import Arsenal, ROCKETClassifier
 from sktime.classification.shapelet_based import ShapeletTransformClassifier
@@ -154,8 +143,6 @@
 
 EXCLUDED_TESTS = {
     "ContractedShapeletTransform": ["check_fit_idempotent"],
-    "HIVECOTEV1": ["check_fit_idempotent", "check_multiprocessing_idempotent"],
-    "HIVECOTEV2": ["check_fit_idempotent", "check_multiprocessing_idempotent"],
     "ScipyDist": DIST_KERNELS_IGNORE_TESTS,
     "AggrDist": DIST_KERNELS_IGNORE_TESTS,
 }
@@ -274,11 +261,7 @@
     ShapeletTransformClassifier: {
         "estimator": RotationForest(n_estimators=3),
         "max_shapelets": 5,
-<<<<<<< HEAD
         "n_shapelet_samples": 50,
-=======
-        "n_shapelet_samples": 100,
->>>>>>> bf5248e5
         "batch_size": 20,
     },
     ContractedShapeletTransform: {"time_contract_in_mins": 0.025},
@@ -289,11 +272,7 @@
     },
     RandomShapeletTransform: {
         "max_shapelets": 5,
-<<<<<<< HEAD
         "n_shapelet_samples": 50,
-=======
-        "n_shapelet_samples": 100,
->>>>>>> bf5248e5
         "batch_size": 20,
     },
     SignatureTransformer: {
@@ -321,13 +300,9 @@
     HIVECOTEV1: {
         "stc_params": {
             "estimator": RotationForest(n_estimators=2),
-<<<<<<< HEAD
             "max_shapelets": 5,
             "n_shapelet_samples": 20,
             "batch_size": 10,
-=======
-            "transform_limit_in_minutes": 0.01,
->>>>>>> bf5248e5
         },
         "tsf_params": {"n_estimators": 2},
         "rise_params": {"n_estimators": 2},
