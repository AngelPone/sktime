--- conflicted
+++ resolved
@@ -21,10 +21,6 @@
 from sktime.base._base import _clone_estimator
 from sktime.classification.base import BaseClassifier
 from sktime.contrib.vector_classifiers._continuous_interval_tree import (
-<<<<<<< HEAD
-    _drcif_feature,
-=======
->>>>>>> 00b71fa0
     ContinuousIntervalTree,
     _drcif_feature,
 )
