# -*- coding: utf-8 -*-
"""TSFresh Classifier.

Pipeline classifier using the TSFresh transformer and an estimator.
"""

__author__ = ["MatthewMiddlehurst"]
__all__ = ["TSFreshClassifier"]

import numpy as np
from sklearn.ensemble import RandomForestClassifier
from sklearn.utils.multiclass import class_distribution

from sktime.base._base import _clone_estimator
from sktime.classification.base import BaseClassifier
from sktime.transformations.panel.tsfresh import (
    TSFreshFeatureExtractor,
    TSFreshRelevantFeatureExtractor,
)


class TSFreshClassifier(BaseClassifier):
    """Time Series Feature Extraction based on Scalable Hypothesis Tests classifier.

    This classifier simply transforms the input data using the TSFresh [1]
    transformer and builds a provided estimator using the transformed data.

    Parameters
    ----------
    default_fc_parameters : str, default="efficient"
        Set of TSFresh features to be extracted, options are "minimal", "efficient" or
        "comprehensive".
    relevant_feature_extractor : bool, default=False
        Remove irrelevant features using the FRESH algorithm.
    estimator : sklearn classifier, default=None
        An sklearn estimator to be built using the transformed data. Defaults to a
        Random Forest with 200 trees.
    verbose : int, default=0
        level of output printed to the console (for information only)
    n_jobs : int, default=1
        The number of jobs to run in parallel for both `fit` and `predict`.
        ``-1`` means using all processors.
    chunksize : int or None, default=None
        Number of series processed in each parallel TSFresh job, should be optimised
        for efficient parallelisation.
    random_state : int or None, default=None
        Seed for random, integer.

    Attributes
    ----------
    n_classes_ : int
        Number of classes. Extracted from the data.
    classes_ : ndarray of shape (n_classes)
        Holds the label for each class.

    See Also
    --------
    TSFreshFeatureExtractor, TSFreshRelevantFeatureExtractor

    References
    ----------
    .. [1] Christ, Maximilian, et al. "Time series feature extraction on basis of
        scalable hypothesis tests (tsfresh–a python package)." Neurocomputing 307
        (2018): 72-77.
        https://www.sciencedirect.com/science/article/pii/S0925231218304843

    Examples
    --------
    >>> from sktime.classification.feature_based import TSFreshClassifier
    >>> from sktime.datasets import load_unit_test
    >>> X_train, y_train = load_unit_test(split="train", return_X_y=True)
    >>> X_test, y_test = load_unit_test(split="test", return_X_y=True)
    >>> clf = TSFreshClassifier()
    >>> clf.fit(X_train, y_train)
    TSFreshClassifier(...)
    >>> y_pred = clf.predict(X_test)
    """

<<<<<<< HEAD
=======
    # Capability tags
>>>>>>> 10dad1d4
    _tags = {
        "capability:multivariate": True,
        "capability:unequal_length": False,
        "capability:missing_values": False,
        "capability:train_estimate": False,
        "capability:contractable": False,
    }

    def __init__(
        self,
        default_fc_parameters="efficient",
        relevant_feature_extractor=False,
        estimator=None,
        verbose=0,
        n_jobs=1,
        chunksize=None,
        random_state=None,
    ):
        self.default_fc_parameters = default_fc_parameters
        self.relevant_feature_extractor = relevant_feature_extractor
        self.estimator = estimator

        self.verbose = verbose
        self.n_jobs = n_jobs
        self.chunksize = chunksize
        self.random_state = random_state

        self._transformer = None
        self._estimator = None
        self.n_classes_ = 0
        self.classes_ = []

        super(TSFreshClassifier, self).__init__()

    def _fit(self, X, y):
<<<<<<< HEAD
=======
        """Fit an estimator using transformed data from the Catch22 transformer.

        Parameters
        ----------
        X : nested pandas DataFrame of shape [n_instances, n_dims]
            Nested dataframe with univariate time-series in cells.
        y : array-like, shape = [n_instances] The class labels.

        Returns
        -------
        self : object
        """
>>>>>>> 10dad1d4
        self.classes_ = class_distribution(np.asarray(y).reshape(-1, 1))[0][0]
        self.n_classes_ = np.unique(y).shape[0]

        self._transformer = (
            TSFreshRelevantFeatureExtractor(
                default_fc_parameters=self.default_fc_parameters,
                n_jobs=self.n_jobs,
                chunksize=self.chunksize,
            )
            if self.relevant_feature_extractor
            else TSFreshFeatureExtractor(
                default_fc_parameters=self.default_fc_parameters,
                n_jobs=self.n_jobs,
                chunksize=self.chunksize,
            )
        )
        self._estimator = _clone_estimator(
            RandomForestClassifier(n_estimators=200)
            if self.estimator is None
            else self.estimator,
            self.random_state,
        )

        if self.verbose < 2:
            self._transformer.show_warnings = False
            if self.verbose < 1:
                self._transformer.disable_progressbar = True

        m = getattr(self._estimator, "n_jobs", None)
        if m is not None:
            self._estimator.n_jobs = self.n_jobs

        X_t = self._transformer.fit_transform(X, y)
        self._estimator.fit(X_t, y)

        return self

    def _predict(self, X):
<<<<<<< HEAD
        return self._estimator.predict(self._transformer.transform(X))

    def _predict_proba(self, X):
=======
        """Predict class values of n_instances in X.

        Parameters
        ----------
        X : pd.DataFrame of shape (n_instances, n_dims)

        Returns
        -------
        preds : np.ndarray of shape (n, 1)
            Predicted class.
        """
        return self._estimator.predict(self._transformer.transform(X))

    def _predict_proba(self, X):
        """Predict class probabilities for n_instances in X.

        Parameters
        ----------
        X : pd.DataFrame of shape (n_instances, n_dims)

        Returns
        -------
        predicted_probs : array of shape (n_instances, n_classes)
            Predicted probability of each class.
        """
>>>>>>> 10dad1d4
        m = getattr(self._estimator, "predict_proba", None)
        if callable(m):
            return self._estimator.predict_proba(self._transformer.transform(X))
        else:
            dists = np.zeros((X.shape[0], self.n_classes_))
            preds = self._estimator.predict(self._transformer.transform(X))
            for i in range(0, X.shape[0]):
                dists[i, np.where(self.classes_ == preds[i])] = 1
            return dists<|MERGE_RESOLUTION|>--- conflicted
+++ resolved
@@ -76,10 +76,6 @@
     >>> y_pred = clf.predict(X_test)
     """
 
-<<<<<<< HEAD
-=======
-    # Capability tags
->>>>>>> 10dad1d4
     _tags = {
         "capability:multivariate": True,
         "capability:unequal_length": False,
@@ -115,21 +111,6 @@
         super(TSFreshClassifier, self).__init__()
 
     def _fit(self, X, y):
-<<<<<<< HEAD
-=======
-        """Fit an estimator using transformed data from the Catch22 transformer.
-
-        Parameters
-        ----------
-        X : nested pandas DataFrame of shape [n_instances, n_dims]
-            Nested dataframe with univariate time-series in cells.
-        y : array-like, shape = [n_instances] The class labels.
-
-        Returns
-        -------
-        self : object
-        """
->>>>>>> 10dad1d4
         self.classes_ = class_distribution(np.asarray(y).reshape(-1, 1))[0][0]
         self.n_classes_ = np.unique(y).shape[0]
 
@@ -168,37 +149,9 @@
         return self
 
     def _predict(self, X):
-<<<<<<< HEAD
         return self._estimator.predict(self._transformer.transform(X))
 
     def _predict_proba(self, X):
-=======
-        """Predict class values of n_instances in X.
-
-        Parameters
-        ----------
-        X : pd.DataFrame of shape (n_instances, n_dims)
-
-        Returns
-        -------
-        preds : np.ndarray of shape (n, 1)
-            Predicted class.
-        """
-        return self._estimator.predict(self._transformer.transform(X))
-
-    def _predict_proba(self, X):
-        """Predict class probabilities for n_instances in X.
-
-        Parameters
-        ----------
-        X : pd.DataFrame of shape (n_instances, n_dims)
-
-        Returns
-        -------
-        predicted_probs : array of shape (n_instances, n_classes)
-            Predicted probability of each class.
-        """
->>>>>>> 10dad1d4
         m = getattr(self._estimator, "predict_proba", None)
         if callable(m):
             return self._estimator.predict_proba(self._transformer.transform(X))
